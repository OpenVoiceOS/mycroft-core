--- conflicted
+++ resolved
@@ -37,7 +37,7 @@
 from SocketServer import TCPServer
 from os.path import dirname, realpath
 from shutil import copyfile
-from subprocess import Popen, PIPE, call
+from subprocess import Popen, PIPE
 from threading import Thread
 from time import sleep
 
@@ -273,10 +273,6 @@
 
         # This event is similar to the above, but resets the wifi
         self.ws.on('mycroft.wifi.reset', self.reset)
-<<<<<<< HEAD
-
-=======
->>>>>>> efd944e2
         # an event to enable SSH
         self.ws.on('mycroft.enable.ssh', self.ssh_enable)
         self.ws.on('mycroft.disable.ssh', self.ssh_disable)
